apiVersion: v1
kind: Pod
metadata:
  name: vk-sp
spec:
  containers:
    - name: vk-sp
<<<<<<< HEAD
      image: ghcr.io/stackpath/virtual-kubelet-stackpath:v0.4.0
=======
      image: ghcr.io/stackpath/virtual-kubelet-stackpath:v0.3.0
>>>>>>> 8177f3e0
      command:
        - virtual-kubelet
      ports:
        - containerPort: 10250
      envFrom:
        - secretRef:
            name: sp-vk-secrets
        - configMapRef:
            name: sp-vk-location
      env:
        - name: VKUBELET_POD_IP
          valueFrom:
            fieldRef:
              fieldPath: status.podIP
        - name: APISERVER_CERT_LOCATION
          value: /etc/virtual-kubelet/cert.pem
        - name: APISERVER_KEY_LOCATION
          value: /etc/virtual-kubelet/key.pem
      volumeMounts:
        - name: certs-volume
          mountPath: /etc/virtual-kubelet
  initContainers:
    - name: cert-generator
      image: ubuntu:latest
      command: ["sh", "-c"]
      args:
        - |
          /usr/bin/bash /tmp/cert/cert-gen.sh
      volumeMounts:
        - name: certs-volume
          mountPath: /etc/virtual-kubelet
        - name: cert-gen
          mountPath: /tmp/cert
  volumes:
    - name: certs-volume
      emptyDir: {}
    - name: cert-gen
      configMap:
        name: cert-gen
  serviceAccountName: virtual-kubelet-sp<|MERGE_RESOLUTION|>--- conflicted
+++ resolved
@@ -5,11 +5,8 @@
 spec:
   containers:
     - name: vk-sp
-<<<<<<< HEAD
       image: ghcr.io/stackpath/virtual-kubelet-stackpath:v0.4.0
-=======
-      image: ghcr.io/stackpath/virtual-kubelet-stackpath:v0.3.0
->>>>>>> 8177f3e0
+
       command:
         - virtual-kubelet
       ports:
