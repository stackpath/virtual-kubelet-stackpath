resources:
  - namespace.yaml
  - vk-deployment.yaml
  - cluster-role.yaml
  - service-account.yaml

namespace: default

secretGenerator:
  - name: sp-vk-secrets
    env: config.properties

configMapGenerator:
<<<<<<< HEAD
- name: sp-vk-location
  literals:
  - SP_CITY_CODE=DFW
- name: cert-gen
  files:
  - "scripts/cert-gen.sh"
  - "scripts/csr.conf"
=======
  - name: sp-vk-location
    literals:
      - SP_CITY_CODE=DFW
>>>>>>> 37a6fba7

images:
  - name: ghcr.io/stackpath/virtual-kubelet-stackpath
    newTag: v0.3.0<|MERGE_RESOLUTION|>--- conflicted
+++ resolved
@@ -11,19 +11,13 @@
     env: config.properties
 
 configMapGenerator:
-<<<<<<< HEAD
-- name: sp-vk-location
-  literals:
-  - SP_CITY_CODE=DFW
-- name: cert-gen
-  files:
-  - "scripts/cert-gen.sh"
-  - "scripts/csr.conf"
-=======
   - name: sp-vk-location
     literals:
       - SP_CITY_CODE=DFW
->>>>>>> 37a6fba7
+  - name: cert-gen
+    files:
+      - "scripts/cert-gen.sh"
+      - "scripts/csr.conf"
 
 images:
   - name: ghcr.io/stackpath/virtual-kubelet-stackpath
