--- conflicted
+++ resolved
@@ -1,8 +1,4 @@
-<<<<<<< HEAD
-TEST?=$$(go list ./internal/...)
-=======
 TEST?=$$(go list ./... |grep -v 'vendor|e2e')
->>>>>>> 84ddc399
 GOFMT_FILES?=$$(find . -name '*.go' |grep -v vendor)
 
 VERSION ?= v0.0.1
