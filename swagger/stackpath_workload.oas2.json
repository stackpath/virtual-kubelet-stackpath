--- conflicted
+++ resolved
@@ -2816,17 +2816,10 @@
         },
         "mountPath": {
           "type": "string",
-<<<<<<< HEAD
-          "description": "The path in an instance to mount a volume"
-        }
-      },
-      "description": "Describes mounting a volume on containers or vms in an instance"
-=======
           "title": "The path in an instance to mount a volume"
         }
       },
       "title": "Describes mounting a volume on containers or vms in an instance"
->>>>>>> 37a6fba7
     },
     "v1MatchExpression": {
       "type": "object",
